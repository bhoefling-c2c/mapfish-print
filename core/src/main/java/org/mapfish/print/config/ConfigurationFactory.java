--- conflicted
+++ resolved
@@ -22,6 +22,7 @@
 import com.google.common.io.Closer;
 import org.slf4j.Logger;
 import org.slf4j.LoggerFactory;
+
 import org.springframework.beans.factory.annotation.Autowired;
 import org.springframework.context.ConfigurableApplicationContext;
 import org.yaml.snakeyaml.Yaml;
@@ -31,11 +32,8 @@
 import java.io.IOException;
 import java.io.InputStream;
 import java.io.InputStreamReader;
-<<<<<<< HEAD
 import java.util.List;
-=======
 
->>>>>>> b675638d
 import javax.annotation.PostConstruct;
 
 /**
@@ -45,8 +43,8 @@
  */
 public class ConfigurationFactory {
     private static final Logger LOGGER = LoggerFactory.getLogger(ConfigurationFactory.class);
-    @Autowired
-    private ConfigurableApplicationContext context;
+ @Autowired
+ private ConfigurableApplicationContext context;
     private Yaml yaml;
     private boolean doValidation = true;
 
