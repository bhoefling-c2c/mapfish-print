--- conflicted
+++ resolved
@@ -69,16 +69,10 @@
     private volatile ProcessorDependencyGraph processorGraph;
     private Map<String, String> styles = new HashMap<String, String>();
     private Configuration configuration;
-<<<<<<< HEAD
     private List<String> access = Lists.newArrayList();
-    @Autowired
-    private StyleParser styleParser;
-    @Autowired
-    private ClientHttpRequestFactory httpRequestFactory;
-=======
     private PDFConfig pdfConfig = new PDFConfig();
->>>>>>> f23e22d9
     private String tableDataKey;
+
 
     /**
      * Print out the template information that the client needs for performing a request.
@@ -101,7 +95,15 @@
     }
 
     /**
-<<<<<<< HEAD
+     * Get the merged configuration between this template and the configuration's template.  The settings in the template take
+     * priority over the configurations settings but if not set in the template then the default will be the configuration's options.
+     */
+    // CSOFF: DesignForExtension -- Note this is disabled so that I can use Mockito and inject my own objects
+    public PDFConfig getPdfConfig() {
+        return this.pdfConfig.getMergedInstance(this.configuration.getPdfConfig());
+    }
+
+    /**
      * The roles required to access this template.  If empty or not set then it is a <em>public</em> template.  If there are
      * many roles then a user must have one of the roles in order to access the template.
      * <p/>
@@ -115,13 +117,6 @@
      */
     public final void setAccess(final List<String> access) {
         this.access = access;
-=======
-     * Get the merged configuration between this template and the configuration's template.  The settings in the template take
-     * priority over the configurations settings but if not set in the template then the default will be the configuration's options.
-     */
-    // CSOFF: DesignForExtension -- Note this is disabled so that I can use Mockito and inject my own objects
-    public PDFConfig getPdfConfig() {
-        return this.pdfConfig.getMergedInstance(this.configuration.getPdfConfig());
     }
 
     /**
@@ -130,7 +125,6 @@
      */
     public final void setPdfConfig(final PDFConfig pdfConfig) {
         this.pdfConfig = pdfConfig;
->>>>>>> f23e22d9
     }
 
     public final Map<String, Attribute> getAttributes() {
