--- conflicted
+++ resolved
@@ -44,8 +44,8 @@
  */
 public final class StyleParser {
     private static final Logger LOGGER = LoggerFactory.getLogger(StyleParser.class);
-    @Autowired
-    private List<StyleParserPlugin> plugins = Lists.newArrayList();
+ @Autowired
+ private List<StyleParserPlugin> plugins = Lists.newArrayList();
 
     /**
      * Load style using one of the plugins or return Optional.absent().
@@ -58,7 +58,7 @@
                                                @Nonnull final ClientHttpRequestFactory clientHttpRequestFactory,
                                                final String styleString,
                                                final MapfishMapContext mapContext) {
-<<<<<<< HEAD
+        if (styleString != null) {
         for (StyleParserPlugin plugin : this.plugins) {
             try {
                 Optional<? extends Style> style = plugin.parseStyle(configuration, clientHttpRequestFactory, styleString, mapContext);
@@ -77,19 +77,11 @@
                         }
                     }
                     return style;
-=======
-        if (styleString != null) {
-            for (StyleParserPlugin plugin : this.plugins) {
-                try {
-                    Optional<? extends Style> style = plugin.parseStyle(configuration, clientHttpRequestFactory, styleString, mapContext);
-                    if (style.isPresent()) {
-                        return style;
-                    }
-                } catch (Throwable t) {
-                    throw new RuntimeException(t);
->>>>>>> 8a798533
                 }
+            } catch (Throwable t) {
+                throw new RuntimeException(t);
             }
+        }
         }
         return Optional.absent();
     }
