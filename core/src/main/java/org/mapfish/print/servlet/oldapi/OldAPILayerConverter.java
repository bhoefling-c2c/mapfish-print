--- conflicted
+++ resolved
@@ -43,16 +43,16 @@
         converters.put("wmts", new WMSTConverter());
         converters.put("vector", new GeoJsonConverter());
     }
-
+    
     /**
      * Convert a layer definition of the old API.
-     *
+     * 
      * @param oldLayer the old layer definition
      * @return the converted layer definition
      */
     public static JSONObject convert(final PJsonObject oldLayer) throws JSONException {
         final String layerType = oldLayer.optString("type", "").toLowerCase();
-
+        
         if (!converters.containsKey(layerType)) {
             throw new UnsupportedOperationException("Layer type '" + layerType + "' is "
                     + "not supported by the legacy API.");
@@ -109,16 +109,13 @@
         public final JSONObject convert(final PJsonObject oldLayer) throws JSONException {
             final JSONObject layer = super.convert(oldLayer);
             layer.put("type", "wms");
-<<<<<<< HEAD
             if (oldLayer.has("isTiled") && oldLayer.getInternalObj().getBoolean("isTiled")) {
                 layer.put("type", "tiledwms");
                 if (oldLayer.has("tileSize")) {
                     layer.put("tileSize", oldLayer.getInternalObj().getJSONArray("tileSize"));
                 }
             }
-=======
->>>>>>> d8d62bc3
-
+            
             if (oldLayer.has("baseURL")) {
                 layer.put("baseURL", oldLayer.getString("baseURL"));
             }
@@ -149,7 +146,7 @@
             if (oldLayer.has("useNativeAngle")) {
                 layer.put("useNativeAngle", oldLayer.getBool("useNativeAngle"));
             }
-
+            
             return layer;
         }
 
