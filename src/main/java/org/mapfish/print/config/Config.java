/*
 * Copyright (C) 2009  Camptocamp
 *
 * This file is part of MapFish Print
 *
 * MapFish Print is free software: you can redistribute it and/or modify
 * it under the terms of the GNU General Public License as published by
 * the Free Software Foundation, either version 3 of the License, or
 * (at your option) any later version.
 *
 * MapFish Print is distributed in the hope that it will be useful,
 * but WITHOUT ANY WARRANTY; without even the implied warranty of
 * MERCHANTABILITY or FITNESS FOR A PARTICULAR PURPOSE.  See the
 * GNU General Public License for more details.
 *
 * You should have received a copy of the GNU General Public License
 * along with MapFish Print.  If not, see <http://www.gnu.org/licenses/>.
 */

package org.mapfish.print.config;

//import org.apache.commons.httpclient.HostConfiguration;
import org.apache.commons.httpclient.HttpClient;
import org.apache.commons.httpclient.HttpMethodBase;
import org.apache.commons.httpclient.MultiThreadedHttpConnectionManager;
import org.apache.commons.httpclient.params.HttpConnectionManagerParams;
import org.apache.log4j.Level;
import org.apache.log4j.Logger;
import org.ho.yaml.CustomYamlConfig;
import org.ho.yaml.YamlConfig;
import org.json.JSONException;
import org.json.JSONWriter;
import org.mapfish.print.InvalidValueException;
import org.mapfish.print.PDFUtils;
import org.mapfish.print.config.layout.Layout;
import org.mapfish.print.config.layout.Layouts;
import org.mapfish.print.map.MapTileTask;
import org.mapfish.print.map.readers.WMSServerInfo;
import org.mapfish.print.output.OutputFactory;
//import org.mapfish.print.output.OutputFormat;
import org.pvalsecc.concurrent.OrderedResultsExecutor;

import java.io.File;
import java.io.FileNotFoundException;
import java.io.InputStream;
import java.net.InetSocketAddress;
import java.net.MalformedURLException;
import java.net.Proxy;
import java.net.ProxySelector;
import java.net.SocketException;
import java.net.URI;
import java.net.UnknownHostException;
import java.text.NumberFormat;
import java.util.*;

/**
 * Bean mapping the root of the configuration file.
 */
public class Config {
    public static final Logger LOGGER = Logger.getLogger(Config.class);

    private Layouts layouts;
    private TreeSet<Integer> dpis;
    private TreeSet<Integer> scales;
    private String maxSvgWidth = "";
    private String maxSvgHeight = "";
    private double maxSvgW = Double.MAX_VALUE;
    private double maxSvgH = Double.MAX_VALUE;
    private boolean reloadConfig = false;
    
    private boolean integerSvg = true;
    
    private List<String> overlayLayers = null;
    
    private TreeSet<String> fonts = null;
    private List<HostMatcher> hosts = new ArrayList<HostMatcher>();
    private TreeSet<Key> keys;

    private int globalParallelFetches = 5;
    private int perHostParallelFetches = 5;
    private int socketTimeout = 40*60*1000; // 40 minutes //3*60*1000;
    private int connectionTimeout = 40*60*1000; // 40 minutes //30*1000;

    private boolean tilecacheMerging = false;
    
    private List<SecurityStrategy> security = Collections.emptyList();

    private String outputFilename = "mapfish-print.pdf";

    /**
     * How much of the asked map we tolerate to be outside of the printed area.
     * Used only in case of bbox printing (use by the PrintAction JS component).
     */
    private static final double BEST_SCALE_TOLERANCE = 0.98;

    /**
     * The bunch of threads that will be used to do the // fetching of the map
     * chunks
     */
    private OrderedResultsExecutor<MapTileTask> mapRenderingExecutor = null;
    private MultiThreadedHttpConnectionManager connectionManager;
    private TreeSet<String> formats; // private int svgMaxWidth = -1; private int svgMaxHeight = -1;

    public Config() {
        hosts.add(new LocalHostMatcher());
    }

    /**
     * Create an instance out of the given file.
     */
    public static Config fromYaml(File file) throws FileNotFoundException {
        YamlConfig config = new CustomYamlConfig();
        Config result = config.loadType(file, Config.class);
        result.validate();
        return result;
    }

    public static Config fromInputStream(InputStream instream) {
        YamlConfig config = new CustomYamlConfig();
        Config result = config.loadType(instream, Config.class);
        result.validate();
        return result;
    }

    public static Config fromString(String strConfig) {
        YamlConfig config = new CustomYamlConfig();
        Config result = config.loadType(strConfig, Config.class);
        result.validate();
        return result;
    }

    public Layout getLayout(String name) {
        return layouts.get(name);
    }

    public void setLayouts(Layouts layouts) {
        this.layouts = layouts;
    }

    public void setDpis(TreeSet<Integer> dpis) {
        this.dpis = dpis;
    }
    
    public void setMaxSvgWidth(String maxSvgWidth) {
    	this.maxSvgWidth = maxSvgWidth;
    	this.maxSvgW = Double.parseDouble(maxSvgWidth);
    }
    public String getMaxSvgWidth() {
    	return this.maxSvgWidth;
    }
    public void setMaxSvgHeight(String maxSvgHeight) {
    	this.maxSvgHeight = maxSvgHeight;
    	this.maxSvgH = Double.parseDouble(maxSvgHeight);
    }
    public String getMaxSvgHeight() {
    	return this.maxSvgHeight;
    }
    
    public double getMaxSvgW() {
    	return this.maxSvgW;
    }
    public double getMaxSvgH() {
    	return this.maxSvgH;
    }
    
    public TreeSet<Integer> getDpis() {
        return dpis;
    }

    public void printClientConfig(JSONWriter json) throws JSONException {
        json.key("scales");
        json.array();
        for (Integer scale : scales) {
            json.object();
            json.key("name").value("1:" + NumberFormat.getIntegerInstance().format(scale));
            json.key("value").value(scale.toString());
            json.endObject();
        }
        json.endArray();

        json.key("dpis");
        json.array();
        for (Integer dpi : dpis) {
            json.object();
            json.key("name").value(dpi.toString());
            json.key("value").value(dpi.toString());
            json.endObject();
        }
        json.endArray();

        json.key("outputFormats");
        json.array();
        for (String format : OutputFactory.getSupportedFormats(this)) {
            json.object();
            json.key("name").value(format);
            json.endObject();
        }
        json.endArray();

        json.key("layouts");
        json.array();
        ArrayList<String> sortedLayouts = new ArrayList<String>();
        sortedLayouts.addAll(layouts.keySet());
        Collections.sort(sortedLayouts);
        for (int i = 0; i < sortedLayouts.size(); i++) {
            String key = sortedLayouts.get(i);
            json.object();
            json.key("name").value(key);
            layouts.get(key).printClientConfig(json);
            json.endObject();
        }
        json.endArray();
    }

    public void setScales(TreeSet<Integer> scales) {
        this.scales = scales;
    }

    public boolean isScalePresent(int scale) {
        return scales.contains(scale);
    }

    public void setHosts(List<HostMatcher> hosts) {
        this.hosts = hosts;
    }

    public void setFonts(TreeSet<String> fonts) {
        this.fonts = fonts;
    }

    public TreeSet<String> getFonts() {
        return fonts;
    }

    public void setKeys(TreeSet<Key> keys) {
        this.keys = keys;
    }

    public TreeSet<Key> getKeys() {
        TreeSet<Key> k = keys;
        if(k == null) k = new TreeSet<Key>();
        return k;
    }

    /**
     * Make sure an URI is authorized
     */
    public boolean validateUri(URI uri) throws UnknownHostException, SocketException, MalformedURLException {
        for (int i = 0; i < hosts.size(); i++) {
            HostMatcher matcher = hosts.get(i);
            if (matcher.validate(uri)) {
                if (LOGGER.isDebugEnabled()) {
                    LOGGER.debug("URI [" + uri + "] accepted by: " + matcher);
                }
                return true;
            }
        }
        return false;
    }

    /**
     * Called just after the config has been loaded to check it is valid.
     *
     * @throws InvalidValueException When there is a problem
     */
    public void validate() {
        if (layouts == null) throw new InvalidValueException("layouts", "null");
        layouts.validate();

        if (dpis == null) throw new InvalidValueException("dpis", "null");
        if (dpis.size() < 1) throw new InvalidValueException("dpis", "[]");

        if (scales == null) throw new InvalidValueException("scales", "null");
        if (scales.size() < 1) throw new InvalidValueException("scales", "[]");

        if (hosts == null) throw new InvalidValueException("hosts", "null");
        if (hosts.size() < 1) throw new InvalidValueException("hosts", "[]");

        if (globalParallelFetches < 1) {
            throw new InvalidValueException("globalParallelFetches", globalParallelFetches);
        }
        if (perHostParallelFetches < 1) {
            throw new InvalidValueException("perHostParallelFetches", perHostParallelFetches);
        }

        if (socketTimeout < 0) {
            throw new InvalidValueException("socketTimeout", socketTimeout);
        }
        if (connectionTimeout < 0) {
            throw new InvalidValueException("connectionTimeout", connectionTimeout);
        }

        for (Key key : getKeys()) {
            key.validate();
        }

    }

    /**
     * @return The first scale that is bigger or equal than the target.
     */
    public int getBestScale(double target) {
        target *= BEST_SCALE_TOLERANCE;
        for (Integer scale : scales) {
            if (scale >= target) {
                return scale;
            }
        }
        return scales.last();
    }

    public synchronized OrderedResultsExecutor<MapTileTask> getMapRenderingExecutor() {
        if (mapRenderingExecutor == null && globalParallelFetches > 1) {
            mapRenderingExecutor = new OrderedResultsExecutor<MapTileTask>(globalParallelFetches, "tilesReader");
            mapRenderingExecutor.start();
        }
        return mapRenderingExecutor;
    }

    /**
     * Stop all the threads and stuff used for this config.
     */
    public synchronized void stop() {
        WMSServerInfo.clearCache();
        if (mapRenderingExecutor != null) {
            mapRenderingExecutor.stop();
        }

        if(connectionManager != null) {
            connectionManager.shutdown();
        }
    }

    public void setGlobalParallelFetches(int globalParallelFetches) {
        this.globalParallelFetches = globalParallelFetches;
    }

    public void setPerHostParallelFetches(int perHostParallelFetches) {
        this.perHostParallelFetches = perHostParallelFetches;
        System.getProperties().setProperty("http.maxConnections", Integer.toString(perHostParallelFetches));
    }

    /**
     * Get or create the http client to be used to fetch all the map data.
     */
    public HttpClient getHttpClient(URI uri) {
        MultiThreadedHttpConnectionManager connectionManager = getConnectionManager();
        HttpClient httpClient = new HttpClient(connectionManager);

        // httpclient is a bit pesky about loading everything in memory...
        // disabling the warnings.
        Logger.getLogger(HttpMethodBase.class).setLevel(Level.ERROR);

        // configure proxies for URI
        ProxySelector selector = ProxySelector.getDefault();

        List<Proxy> proxyList = selector.select(uri);
        Proxy proxy = proxyList.get(0);

        if (!proxy.equals(Proxy.NO_PROXY)) {
            InetSocketAddress socketAddress = (InetSocketAddress) proxy.address();
            String hostName = socketAddress.getHostName();
            int port = socketAddress.getPort();

            httpClient.getHostConfiguration().setProxy(hostName, port);
        }

        for(SecurityStrategy sec : security)
        if(sec.matches(uri)) {
        	sec.configure(uri, httpClient);
        	break;
        }
        return httpClient;
    }

    private synchronized MultiThreadedHttpConnectionManager getConnectionManager() {
        if(connectionManager == null) {
            connectionManager = new MultiThreadedHttpConnectionManager();
            final HttpConnectionManagerParams params = connectionManager.getParams();
            params.setDefaultMaxConnectionsPerHost(perHostParallelFetches);
            params.setMaxTotalConnections(globalParallelFetches);
            params.setSoTimeout(socketTimeout);
            params.setConnectionTimeout(connectionTimeout);
        }
        return connectionManager;
    }

    public void setTilecacheMerging(boolean tilecacheMerging) {
        this.tilecacheMerging = tilecacheMerging;
    }

    public boolean isTilecacheMerging() {
        return tilecacheMerging;
    }

    public void setSocketTimeout(int socketTimeout) {
        this.socketTimeout = socketTimeout;
    }

    public void setConnectionTimeout(int connectionTimeout) {
        this.connectionTimeout = connectionTimeout;
    }

    public String getOutputFilename(String layoutName) {
        Layout layout = layouts.get(layoutName);
        String name = null;
        if(layout != null) {
            name = layout.getOutputFilename();
            if (name != null) {
                name = PDFUtils.getValueFromString(name); // get the string if it has ${now} or ${now DATEFORMAT} in it
            }
        }
        return name == null ? outputFilename : name;
    }

    public String getOutputFilename() {
        return outputFilename;
    }

    public void setOutputFilename(String outputFilename) {
        this.outputFilename = outputFilename;
    }

    public TreeSet<String> getFormats() {
        if(formats == null) return new TreeSet<String>();
        return formats;
    }

    public void setFormats(TreeSet<String> formats) {
        this.formats = formats;
    }

    public void setOverlayLayers(List<String> overlayLayers) {
      this.overlayLayers = overlayLayers;
    }

    public List<String> getOverlayLayers() {
      return overlayLayers;
    }

	/**
	 * @return the integerSvg true if for example MapServer 5.6 or earlier is used where integers are put into the SVG
	 */
	public boolean getIntegerSvg() {
		return integerSvg;
	}

	/**
	 * @param integerSvg the integerSvg to set
	 */
	public void setIntegerSvg(boolean integerSvg) {
		this.integerSvg = integerSvg;
	}

<<<<<<< HEAD
    /**
     * @return the reloadConfig
     */
    public boolean getReloadConfig() {
        return reloadConfig;
    }

    /**
     * @param reloadConfig the reloadConfig to set
     */
    public void setReloadConfig(boolean reloadConfig) {
        this.reloadConfig = reloadConfig;
    }
=======
	public void setSecurity(List<SecurityStrategy> security) {
		this.security = security;
	}
	
	
>>>>>>> 5d8d3116
}<|MERGE_RESOLUTION|>--- conflicted
+++ resolved
@@ -452,7 +452,6 @@
 		this.integerSvg = integerSvg;
 	}
 
-<<<<<<< HEAD
     /**
      * @return the reloadConfig
      */
@@ -466,11 +465,8 @@
     public void setReloadConfig(boolean reloadConfig) {
         this.reloadConfig = reloadConfig;
     }
-=======
-	public void setSecurity(List<SecurityStrategy> security) {
-		this.security = security;
-	}
-	
-	
->>>>>>> 5d8d3116
+
+    public void setSecurity(List<SecurityStrategy> security) {
+        this.security = security;
+    }
 }