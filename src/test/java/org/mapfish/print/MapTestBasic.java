package org.mapfish.print;


<<<<<<< HEAD
import com.codahale.metrics.MetricRegistry;
import com.lowagie.text.Document;
import com.lowagie.text.PageSize;
import com.lowagie.text.pdf.PdfWriter;
=======
import com.itextpdf.text.Document;
import com.itextpdf.text.PageSize;
import com.itextpdf.text.pdf.PdfWriter;
import junit.framework.TestCase;
>>>>>>> db714754
import org.apache.log4j.*;
import org.json.JSONObject;
import org.junit.After;
import org.junit.Before;
import org.junit.Rule;
import org.junit.rules.TestName;
import org.mapfish.print.config.Config;
import org.mapfish.print.config.HostMatcher;
import org.mapfish.print.config.layout.Block;
import org.mapfish.print.config.layout.Layout;
import org.mapfish.print.config.layout.MainPage;
import org.mapfish.print.config.layout.MapBlock;
import org.mapfish.print.utils.PJsonObject;
import org.pvalsecc.misc.FileUtilities;

import java.io.File;
import java.io.FileOutputStream;
import java.io.IOException;
import java.io.OutputStream;
import java.util.*;

public abstract class MapTestBasic {

    protected final Logger logger = Logger.getLogger(MapTestBasic.class);

    @Rule
    public TestName name = new TestName();
    protected RenderingContext context;

    private ThreadResources threadResources;

    @Before
    public void setUp() throws Exception {

        this.threadResources = new ThreadResources();
        this.threadResources.init();
        BasicConfigurator.configure(new ConsoleAppender(
                new PatternLayout("%d{HH:mm:ss.SSS} [%t] %-5p %30.30c - %m%n")));
        Logger.getRootLogger().setLevel(Level.DEBUG);

        Document doc = new Document(PageSize.A4);
        String baseDir = getBaseDir();
        OutputStream outFile = new FileOutputStream(baseDir + getClass().getSimpleName() + "_" + name.getMethodName() + ".pdf");
        PdfWriter writer = PdfWriter.getInstance(doc, outFile);
        writer.setFullCompression();
        Layout layout = new Layout();
        MainPage mainPage = new MainPage();
        final MapBlock mapBlock = new MapBlock();
        mainPage.setItems(new ArrayList<Block>(Arrays.asList(mapBlock)));
        layout.setMainPage(mainPage);
        Config config = new Config();
        try {
            config.setThreadResources(this.threadResources);
            config.setMetricRegistry(new MetricRegistry());
            config.setDpis(new TreeSet<Integer>(Arrays.asList(96, 190, 254)));
            config.setScales(new TreeSet<Number>(Arrays.asList(20000.0, 25000.0, 100000.0, 500000.0, 4000000.0)));
            List<HostMatcher> hosts = new ArrayList<HostMatcher>(1);
            hosts.add(HostMatcher.ACCEPT_ALL);
            config.setHosts(hosts);
            PJsonObject globalParams = createGlobalParams();
            context = new RenderingContext(doc, writer, config, globalParams, null, layout, Collections.<String, String>emptyMap());
        } finally {
            config.close();
        }
    }

	protected PJsonObject createGlobalParams() throws IOException {
		return new PJsonObject(new JSONObject(), "globalParams");
	}

    @After
    public void tearDown() throws Exception {
        this.threadResources.destroy();

        BasicConfigurator.resetConfiguration();

        context.getWriter().close();

        context = null;
    }


    private String getBaseDir() {
        //This test expects to be able to write files into the same directory the classes
        //are compiled to, in this case the build/classes/test directory
        String expectedPath = "build" + File.separator + "classes" + File.separator + "test";
        String baseDir = MapTestBasic.class.getClassLoader().getResource(".").getFile();
        if (baseDir.contains("pulse-java.jar")) {
            String[] paths = System.getProperty("java.class.path").split(File.pathSeparator);

            for (String path : paths) {
                if (path.contains(expectedPath) || path.contains("out/test/mapfish-print")) {
                    baseDir = path;
                }
            }
        }
        return baseDir;
    }


    protected PJsonObject loadJson(String fileName, Replacement... replacements) throws IOException {
        final String file = MapTestBasic.class.getClassLoader().getResource(fileName).getFile();
        String textFile = FileUtilities.readWholeTextFile(new File(file));
        for (Replacement replacement : replacements) {
            textFile = textFile.replace(replacement.tag, replacement.replacement);
        }
        return MapPrinter.parseSpec(textFile);
    }

    protected class Replacement {
        private final String tag;
        private final String replacement;

        public Replacement(String tag, Object replacement) {
            this.tag = tag;
            this.replacement = replacement.toString();
        }
    }

}<|MERGE_RESOLUTION|>--- conflicted
+++ resolved
@@ -1,17 +1,12 @@
 package org.mapfish.print;
 
 
-<<<<<<< HEAD
 import com.codahale.metrics.MetricRegistry;
-import com.lowagie.text.Document;
-import com.lowagie.text.PageSize;
-import com.lowagie.text.pdf.PdfWriter;
-=======
+
+
 import com.itextpdf.text.Document;
 import com.itextpdf.text.PageSize;
 import com.itextpdf.text.pdf.PdfWriter;
-import junit.framework.TestCase;
->>>>>>> db714754
 import org.apache.log4j.*;
 import org.json.JSONObject;
 import org.junit.After;
@@ -39,6 +34,7 @@
 
     @Rule
     public TestName name = new TestName();
+
     protected RenderingContext context;
 
     private ThreadResources threadResources;
